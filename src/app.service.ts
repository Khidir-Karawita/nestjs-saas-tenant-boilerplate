--- conflicted
+++ resolved
@@ -5,16 +5,4 @@
  * This service handles basic application operations and business logic.
  */
 @Injectable()
-<<<<<<< HEAD
-export class AppService {}
-=======
-export class AppService {
-  /**
-   * Returns a simple greeting message.
-   * @returns {string} A "Hello World!" greeting message.
-   */
-  getHello(): string {
-    return 'Hello World!';
-  }
-}
->>>>>>> 37a76d5b
+export class AppService {}